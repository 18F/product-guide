--- conflicted
+++ resolved
@@ -19,87 +19,17 @@
 sass:
   style: :compressed
 
-<<<<<<< HEAD
-# Author/Organization info to be displayed in the templates
-author:
-  name: 18F Product Chapter
-  url: https://18f.gsa.gov
-
-# Point the logo URL at a file in your repo or hosted elsewhere by your organization
-logourl: /assets/img/18f-logo.png
-logoalt: 18F logo
-
-# Navigation
-# List links that should appear in the site sidebar here
-navigation:
-- text: Welcome
-  url: index.html
-  internal: true
-- text: Discover the current state
-  url: discover/
-  internal: true
-  children:
-  - text: Understand the affected users and stakeholders
-    url: audience/
-    internal: true
-  - text: Understand the 'as-is' process
-    url: process/
-    internal: true
-  - text: Undertsand the technical landscape
-    url: technical/
-    internal: true
-  - text: Understand the regulatory landscape
-    url: compliance/
-    internal: true
-- text: Define the future state
-  url: future/
-  internal: true
-  children:
-  - text: Define the problem
-    url: problem/
-    internal: true
-  - text: Create the vision
-    url: vision/
-    internal: true
-  - text: Develop a strategy
-    url: strategy/
-    internal: true
-  - text: Craft a roadmap
-    url: roadmap/
-    internal: true
-- text: Deliver the "right way"
-  url: deliver/
-  internal: true
-  children:
-  - text: Build a product
-    url: build/
-    internal: true
-  - text: Collaborate and communicate
-    url: collaborate/
-    internal: true
-  - text: Measure success
-    url: measure/
-    internal: true
-- text: Enable partners
-  url: partners/
-  internal: true
-  children:
-  - text: Enable partners for long-term success
-    url: enable/
-    internal: true
-=======
 github_info:
-    organization: 18F
-    repository: product-guide
-    default_branch: master
->>>>>>> a4c291c1
+  organization: 18F
+  repository: product-guide
+  default_branch: master
 
 search_site_handle: product-guide.18f.gov
 
 google_analytics_ua: UA-48605964-19
 
 defaults:
-- scope:
-    path: ""
-  values:
-    layout: page+  - scope:
+      path: ""
+    values:
+      layout: page